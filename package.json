--- conflicted
+++ resolved
@@ -24,24 +24,15 @@
   },
   "dependencies": {
     "@iobroker/adapter-core": "^2.4.0",
-<<<<<<< HEAD
-    "axios": "^0.20.0",
-=======
     "axios": "^0.21.0",
     "crypto": "^1.0.1",
->>>>>>> 01e08930
     "flatted": "^3.1.0",
     "https": "^1.0.0",
     "mqtt": "^4.2.6",
     "path": "^0.12.7",
-<<<<<<< HEAD
     "snyk": "^1.413.3",
     "ssl-root-cas": "^1.3.1",
     "lodash": "^4.17.20"
-=======
-    "snyk": "^1.431.2",
-    "ssl-root-cas": "^1.3.1"
->>>>>>> 01e08930
   },
   "devDependencies": {
     "@iobroker/testing": "^2.1.0",
