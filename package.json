--- conflicted
+++ resolved
@@ -55,21 +55,13 @@
   },
   "readmeFilename": "README.md",
   "dependencies": {
-<<<<<<< HEAD
     "@iobroker/adapter-core": "^3.3.2",
     "axios": "^1.11.0",
     "flatted": "^3.3.3",
     "https": "^1.0.0",
     "lodash": "^4.17.21",
     "mqtt": "^5.14.0",
-=======
-    "@iobroker/adapter-core": "^3.2.3",
-    "axios": "^1.8.4",
-    "flatted": "^3.3.3",
-    "https": "^1.0.0",
-    "lodash": "^4.17.21",
-    "mqtt": "^5.10.4",
->>>>>>> b9bc3887
+
     "path": "^0.12.7"
   },
   "devDependencies": {
@@ -78,7 +70,6 @@
     "@alcalzone/release-script-plugin-license": "^3.7.0",
     "@alcalzone/release-script-plugin-manual-review": "^3.7.0",
     "@iobroker/adapter-dev": "^1.4.0",
-<<<<<<< HEAD
     "@iobroker/eslint-config": "^2.1.0",
     "@iobroker/testing": "^5.1.0",
     "@types/node": "^24.3.0",
@@ -86,25 +77,6 @@
     "prettier": "^3.6.2",
     "prettier-plugin-organize-imports": "^4.2.0"
 
-=======
-    "@iobroker/eslint-config": "^2.0.1",
-    "@iobroker/testing": "^5.0.4",
-    "@types/chai": "^5.2.1",
-    "@types/chai-as-promised": "^8.0.2",
-    "@types/mocha": "^10.0.10",
-    "@types/node": "^22.14.0",
-    "@types/proxyquire": "^1.3.31",
-    "@types/sinon": "^17.0.4",
-    "@types/sinon-chai": "^3.2.12",
-    "chai": "^4.4.1",
-    "chai-as-promised": "^8.0.1",
-    "husky": "^9.1.7",
-    "mocha": "^11.1.0",
-    "prettier": "^3.5.3",
-    "prettier-plugin-organize-imports": "^4.1.0",
-    "proxyquire": "^2.1.3",
-    "sinon": "^20.0.0",
-    "sinon-chai": "^3.7.0"
->>>>>>> b9bc3887
+
   }
 }