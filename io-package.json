--- conflicted
+++ resolved
@@ -151,11 +151,7 @@
     "messagebox": true,
     "globalDependencies": [
       {
-<<<<<<< HEAD
         "admin": ">=7.6.17"
-=======
-        "admin": ">=7.4.10"
->>>>>>> b9bc3887
       }
     ],
     "dependencies": [
